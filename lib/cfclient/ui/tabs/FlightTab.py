--- conflicted
+++ resolved
@@ -63,15 +63,10 @@
 
     uiSetupReadySignal = pyqtSignal()
 
-<<<<<<< HEAD
     _motor_data_signal = pyqtSignal(object)
     _imu_data_signal = pyqtSignal(object)
-    _althold_data_signal = pyqtSignal(object)
-    _baro_data_signal = pyqtSignal(object)
-=======
-    _motor_data_signal = pyqtSignal(object, int)
-    _imu_data_signal = pyqtSignal(object, int)
->>>>>>> 7d399ba0
+    _althold_data_signal = pyqtSignal(object, int)
+    _baro_data_signal = pyqtSignal(object, int)
 
     _input_updated_signal = pyqtSignal(float, float, float, float)
     _rp_trim_updated_signal = pyqtSignal(float, float)
@@ -198,13 +193,12 @@
         self.actualM3.setValue(data["motor.m3"])
         self.actualM4.setValue(data["motor.m4"])
 
-<<<<<<< HEAD
         
-    def _baro_data_received(self, data):
+    def _baro_data_received(self, data, timestamp:
         self.actualASL.setText(("%.2f" % data["baro.aslLong"]))
         self.ai.setBaro(data["baro.aslLong"])
         
-    def _althold_data_received(self, data):       
+    def _althold_data_received(self, data, timestamp):       
         target =   data["altHold.target"]
         if target>0:
             if not self.targetASL.isEnabled():
@@ -216,10 +210,7 @@
             self.targetASL.setText("Not set")   
             self.ai.setHover(0)    
         
-    def _imu_data_received(self, data):
-=======
     def _imu_data_received(self, data, timestamp):
->>>>>>> 7d399ba0
         self.actualRoll.setText(("%.2f" % data["stabilizer.roll"]))
         self.actualPitch.setText(("%.2f" % data["stabilizer.pitch"]))
         self.actualYaw.setText(("%.2f" % data["stabilizer.yaw"]))
