--- conflicted
+++ resolved
@@ -1,8 +1,8 @@
 #!/usr/bin/env python
 # -*- coding: utf-8 -*-
 #
-#     ||          ____  _ __
-#  +------+      / __ )(_) /_______________ _____  ___
+#     ||          ____  _ __                           
+#  +------+      / __ )(_) /_______________ _____  ___ 
 #  | 0xBC |     / __  / / __/ ___/ ___/ __ `/_  / / _ \
 #  +------+    / /_/ / / /_/ /__/ /  / /_/ / / /_/  __/
 #   ||  ||    /_____/_/\__/\___/_/   \__,_/ /___/\___/
@@ -15,7 +15,7 @@
 #  modify it under the terms of the GNU General Public License
 #  as published by the Free Software Foundation; either version 2
 #  of the License, or (at your option) any later version.
-#
+#  
 #  This program is distributed in the hope that it will be useful,
 #  but WITHOUT ANY WARRANTY; without even the implied warranty of
 #  MERCHANTABILITY or FITNESS FOR A PARTICULAR PURPOSE.  See the
@@ -26,50 +26,28 @@
 #  Foundation, Inc., 51 Franklin Street, Fifth Floor, Boston, MA  02110-1301, USA.
 
 """
-Driver for reading data from the PyGame API. Used from Inpyt.py for reading
-input data.
+Driver for reading data from the PyGame API. Used from Inpyt.py for reading input data.
 """
 
 __author__ = 'Bitcraze AB'
 __all__ = ['PyGameReader']
 import pygame
-<<<<<<< HEAD
 from pygame.locals import *
-=======
-from time import time
-
->>>>>>> fa29d329
+import time
 
 class PyGameReader():
     """Used for reading data from input devices using the PyGame API."""
     def __init__(self):
         self.inputMap = None
         pygame.init()
-        self._ts_last_event = None
-        self._first_time_opened = True
-        self._current_device_id = -1
-        self._device_count = 0
 
     def startInput(self, deviceId, inputMap):
-        """
-        Initalize the reading and open the device with deviceId and set the
-        mapping for axis/buttons using the inputMap
-        """
-        self.data = {"roll": 0.0, "pitch": 0.0, "yaw": 0.0, "thrust": 0.0,
-                     "pitchcal": 0.0, "rollcal": 0.0,
-                     "estop": False, "exit": False}
+        """Initalize the reading and open the device with deviceId and set the mapping for axis/buttons using the
+        inputMap"""
+        self.data = {"roll":0.0, "pitch":0.0, "yaw":0.0, "thrust":0.0, "pitchcal":0.0, "rollcal":0.0, "estop": False, "exit":False}
         self.inputMap = inputMap
         self.j = pygame.joystick.Joystick(deviceId)
         self.j.init()
-        self._current_device_id = deviceId
-        self._ts_last_event = time()
-        self._first_time_opened = True
-
-    def _zero_output(self):
-        self.data["roll"] = 0.0
-        self.data["pitch"] = 0.0
-        self.data["yaw"] = 0.0
-        self.data["thrust"] = 0.0
 
     def readInput(self):
         """Read input from the selected device."""
@@ -77,61 +55,36 @@
         # save this value.
         self.data["pitchcal"] = 0.0
         self.data["rollcal"] = 0.0
-        found_events = False
+        for e in pygame.event.get():
 
-        for e in pygame.event.get():
-            found_events = True
-            if e.type == pygame.locals.JOYAXISMOTION:
-                index = "Input.AXIS-%d" % e.axis
-                try:
-                    if self.inputMap[index]["type"] == "Input.AXIS":
-                        key = self.inputMap[index]["key"]
-                        axisvalue = self.j.get_axis(e.axis)
-                        # All axis are in the range [-a,+a]
-                        axisvalue = axisvalue * self.inputMap[index]["scale"]
-                        # The value is now in the correct direction and in the
-                        # range [-1,1]
-                        self.data[key] = axisvalue
-                except Exception:
-                    # Axis not mapped, ignore..
-                    pass
+          if e.type == pygame.locals.JOYAXISMOTION:
+            index = "Input.AXIS-%d" % e.axis 
+            try:
+                if (self.inputMap[index]["type"] == "Input.AXIS"):
+                    key = self.inputMap[index]["key"]
+                    axisvalue = self.j.get_axis(e.axis)
+                    # All axis are in the range [-a,+a]
+                    axisvalue = axisvalue * self.inputMap[index]["scale"]
+                    # The value is now in the correct direction and in the range [-1,1]
+                    self.data[key] = axisvalue
+            except Exception:
+                # Axis not mapped, ignore..
+                pass          
 
-            if e.type == pygame.locals.JOYBUTTONDOWN:
-                index = "Input.BUTTON-%d" % e.button
-                try:
-                    if self.inputMap[index]["type"] == "Input.BUTTON":
-                        key = self.inputMap[index]["key"]
-                        if key == "estop":
-                            self.data["estop"] = not self.data["estop"]
-                        elif key == "exit":
-                            self.data["exit"] = True
-                        else:  # Generic cal for pitch/roll
-                            self.data[key] = self.inputMap[index]["scale"]
-                except Exception:
-                    # Button not mapped, ignore..
-                    pass
-
-        if found_events:
-            self._ts_last_event = time()
-
-        if (time() - self._ts_last_event) > 1.0:
-            # De-initialize the joystick sub-system to read changes in
-            # what devices are connected
-            pygame.joystick.quit()
-            pygame.joystick.init()
-            if (self._device_count == pygame.joystick.get_count()):
-                self.j = pygame.joystick.Joystick(self._current_device_id)
-                self.j.init()
-                self._ts_last_event = time()
-            else:
-                self._zero_output()
-
-        # Ignore the first round of events from the device
-        # after it has been opened. This cases issues on
-        # Linux since it will max out all the axis
-        if self._first_time_opened == True:
-            self._zero_output()
-            self._first_time_opened = False
+          if e.type == pygame.locals.JOYBUTTONDOWN:
+            index = "Input.BUTTON-%d" % e.button 
+            try:
+                if (self.inputMap[index]["type"] == "Input.BUTTON"):
+                    key = self.inputMap[index]["key"]
+                    if (key == "estop"):
+                        self.data["estop"] = not self.data["estop"]
+                    elif (key == "exit"):
+                        self.data["exit"] = True
+                    else: # Generic cal for pitch/roll
+                        self.data[key] = self.inputMap[index]["scale"]
+            except Exception:
+                # Button not mapped, ignore..
+                pass
 
         return self.data
 
@@ -142,8 +95,7 @@
 
     def disableRawReading(self):
         """Disable raw reading"""
-        # No need to de-init since there's no good support for multiple input
-        # devices
+        # No need to de-init since there's no good support for multiple input devices
         pass
 
     def readRawValues(self):
@@ -159,7 +111,7 @@
             if e.type == pygame.locals.JOYAXISMOTION:
                 rawaxis[e.axis] = self.j.get_axis(e.axis)
 
-        return [rawaxis, rawbutton]
+        return [rawaxis,rawbutton]
 
     def getAvailableDevices(self):
         """List all the available devices."""
@@ -167,8 +119,7 @@
         pygame.joystick.quit()
         pygame.joystick.init()
         nbrOfInputs = pygame.joystick.get_count()
-        self._device_count = nbrOfInputs
-        for i in range(0, nbrOfInputs):
+        for i in range(0,nbrOfInputs):
             j = pygame.joystick.Joystick(i)
-            dev.append({"id": i, "name": j.get_name()})
-        return dev+            dev.append({"id":i, "name" : j.get_name()})
+        return dev
