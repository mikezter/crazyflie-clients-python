--- conflicted
+++ resolved
@@ -100,14 +100,11 @@
                 self.access = ParamTocElement.RO_ACCESS
             else:
                 self.access = ParamTocElement.RW_ACCESS
-<<<<<<< HEAD
-=======
 
     def get_readable_access(self):
         if (self.access == ParamTocElement.RO_ACCESS):
             return "RO"
         return "RW"
->>>>>>> 7d399ba0
 
 
 class Param():
